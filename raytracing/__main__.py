from .abcd import *
from .objectives import *
from .axicon import *
from .thorlabs import *

# Demo #1: lens with f=5 cm, infinite diameter
# An object at z=0 (front edge) is used. It is shown in blue.
# The image (or any intermediate images) are shown in red.
# This will use the default objectHeight and fanAngle
# but they can be changed with:
# path.objectHeight = 1.0
# path.fanAngle = 0.5
# path.fanNumber = 5
# path.rayNumber = 3
path = ImagingPath()
path.label = "Demo #1: lens f = 5cm, infinite diameter"
path.append(Space(d=10))
path.append(Lens(f=5))
path.append(Space(d=10))
path.display()
# or
# path.save("Figure 1.png")

# Demo #2: Two lenses, infinite diameters
# An object at z=0 (front edge) is used with default
# properties (see Demo #1)
path = ImagingPath()
path.label = "Demo #2: Two lenses, infinite diameters"
path.append(Space(d=10))
path.append(Lens(f=5))
path.append(Space(d=20))
path.append(Lens(f=5))
path.append(Space(d=10))
path.display()
# or
#path.save("Figure 2.pdf")

# Demo #3: A finite lens
# An object at z=0 (front edge) is used with default
# properties (see Demo #1).
# Notice the aperture stop (AS) identified at the lens
# which blocks the cone of light.  There is no field
# stop to restrict the field of view, which is
# why we must use the default object and cannot restrict
# the field of view. Notice how the default rays are blocked.
# The current defaults are:
# self.objectHeight = 1.0    # object height (full).
# self.objectPosition = 0.0  # always at z=0 for now.
# self.fanAngle = 0.5        # full fan angle for rays
# self.fanNumber = 9         # number of rays in fan
# self.rayNumber = 3         # number of points on object

path = ImagingPath()
path.label = "Demo #3: Finite lens"
path.append(Space(d=10))
path.append(Lens(f=5, diameter=2.5))
path.append(Space(d=3))
path.append(Space(d=17))
path.display()

# Demo #4: Aperture behind lens 
# Notice the aperture stop (AS) identified after the 
# lens, not at the lens. Again, since there is no field
# stop, we cannot restrict the object to the field
# of view because it is infinite
path = ImagingPath()
path.label = "Demo #4: Aperture behind lens"
path.append(Space(d=10))
path.append(Lens(f=5, diameter=3))
path.append(Space(d=3))
path.append(Aperture(diameter=3))
path.append(Space(d=17))
path.display()

# Demo #5: Simple microscope system
# The aperture stop (AS) is at the entrance of the objective 
# lens, and the tube lens, in this particular microscope, is 
# the field stop (FS) and limits the field of view.
# Because the field stop exists, we can use limitObjectToFieldOfView=True
# when displaying, which will set the objectHeight to the field of view, but
# will still trace all the rays using our parameters.
path = ImagingPath()
path.label = "Demo #5: Simple microscope system"
path.fanAngle = 0.1        # full fan angle for rays
path.fanNumber = 5         # number of rays in fan
path.rayNumber = 5         # number of points on object
path.append(Space(d=4))
path.append(Lens(f=4, diameter=0.8, label='Obj'))
path.append(Space(d=4 + 18))
path.append(Lens(f=18, diameter=5.0, label='Tube Lens'))
path.append(Space(d=18))
path.display(limitObjectToFieldOfView=True)

# Demo #6: Simple microscope system, only principal rays
# The aperture stop (AS) is at the entrance of the objective 
# lens, and the tube lens, in this particular microscope, is 
# the field stop (FS) and limits the field of view.
# Because the field stop exists, we can use limitObjectToFieldOfView=True
# when displaying, which will set the objectHeight to the field of view. We
# can also require that only the principal rays are drawn: chief ray
# marginal ray (or axial ray).
path = ImagingPath()
path.label = "Demo #6: Simple microscope system, only principal rays"
path.append(Space(d=4))
path.append(Lens(f=4, diameter=0.8, label='Obj'))
path.append(Space(d=4 + 18))
path.append(Lens(f=18, diameter=5.0, label='Tube Lens'))
path.append(Space(d=18))
path.display(limitObjectToFieldOfView=True, onlyChiefAndMarginalRays=True)


# Demo #7: Focussing through a dielectric slab
path = ImagingPath()
path.label = "Demo #7: Focussing through a dielectric slab"
path.append(Space(d=10))
path.append(Lens(f=5))
path.append(Space(d=3))
path.append(DielectricSlab(n=1.5, thickness=4))
path.append(Space(d=10))
path.display()

# Demo #8: Virtual image
path = ImagingPath()
path.label = "Demo #8: Virtual image at -2f with object at f/2"
path.append(Space(d=2.5))
path.append(Lens(f=5))
path.append(Space(d=10))
path.display()

# Demo #9: Infinite telecentric 4f telescope
path = ImagingPath()
path.label = "Demo #9: Infinite telecentric 4f telescope"
path.append(Space(d=5))
path.append(Lens(f=5))
path.append(Space(d=10))
path.append(Lens(f=5))
path.append(Space(d=5))
path.display()

# Demo #10: Retrofocus
# A retrofocus has a back focal length longer than the effective
# focal length. It comes from a diverging lens followed by a converging
# lens. We can always obtain the effective focal lengths and the back
# focal length of a system.
path = ImagingPath()
path.fanAngle = 0.05
path.append(Space(d=20))
path.append(Lens(f=-10, label='Div'))
path.append(Space(d=7))
path.append(Lens(f=10, label='Foc'))
path.append(Space(d=40))
(focal,focal) = path.effectiveFocalLengths()
bfl = path.backFocalLength()
path.label = "Demo #10: Retrofocus $f_e$={0:.1f} cm, and BFL={1:.1f}".format(focal, bfl)
path.display()

# Demo #11: Thick diverging lens
path = ImagingPath()
path.label = "Demo #11: Thick diverging lens"
path.objectHeight = 20
path.append(Space(d=50))
path.append(ThickLens(R1=-20, R2=20, n=1.55, thickness=10, diameter=25, label='Lens'))
path.append(Space(d=50))
path.display(onlyChiefAndMarginalRays=True)

# Demo #12: Thick diverging lens built from individual elements
path = ImagingPath()
path.label = "Demo #12: Thick diverging lens built from individual elements"
path.objectHeight = 20
path.append(Space(d=50))
path.append(DielectricInterface(R=-20, n1=1.0, n2=1.55, diameter=25, label='Front'))
path.append(Space(d=10, diameter=25, label='Lens'))
path.append(DielectricInterface(R=20, n1=1.55, n2=1.0, diameter=25, label='Back'))
path.append(Space(d=50))
path.display(onlyChiefAndMarginalRays=True)


# Demo #13, forward and backward conjugates
# We can obtain the position of the image for any matrix
# by using forwardConjugate(): it calculates the distance 
# after the element where the image is, assuming an object 
# at the front surface.
M1 = Space(d=10)
M2 = Lens(f=5)
M3 = M2*M1
print(M3.forwardConjugate())
<<<<<<< HEAD


M1 = Space(d=10)
M2 = Lens(f=5)
M3 = M1*M2
print(M3.backwardConjugate())


obj = Objective(f=10, NA=0.8, focusToFocusLength=60, backAperture=18, workingDistance=2, label="Objective")
print("Focal distances: ", obj.focalDistances())
print("Position of PP1 and PP2: ", obj.principalPlanePositions(z=0))
print("Focal spots positions: ", obj.focusPositions(z=0))
print("Distance between entrance and exit planes: ", obj.L)

path1 = ImagingPath()
path1.fanAngle = 0.0
path1.fanNumber = 1
path1.rayNumber = 15
path1.objectHeight = 10.0
path1.label = "Path with objective"
path1.append(Space(180))
path1.append(obj)
path1.append(Space(10))
path1.display()

path2 = ImagingPath()
path2.fanAngle = 0.0
path2.fanNumber = 1
path2.rayNumber = 15
path2.objectHeight = 10.0
path2.label = "Path with LUMPLFL40X"
path2.append(Space(180))
path2.append(LUMPLFL40X())
path2.append(Space(10))
path2.display()

print(AC254_050_A())
print(AC254_045_A())
=======
print(M3.backwardConjugate())
>>>>>>> a3919443
<|MERGE_RESOLUTION|>--- conflicted
+++ resolved
@@ -184,12 +184,6 @@
 M2 = Lens(f=5)
 M3 = M2*M1
 print(M3.forwardConjugate())
-<<<<<<< HEAD
-
-
-M1 = Space(d=10)
-M2 = Lens(f=5)
-M3 = M1*M2
 print(M3.backwardConjugate())
 
 
@@ -222,7 +216,4 @@
 path2.display()
 
 print(AC254_050_A())
-print(AC254_045_A())
-=======
-print(M3.backwardConjugate())
->>>>>>> a3919443
+print(AC254_045_A())