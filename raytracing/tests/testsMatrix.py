--- conflicted
+++ resolved
@@ -324,12 +324,8 @@
         # One less ray, because last is blocked
         self.assertEqual(len(traceManyThrough), len(rays) - 1)
 
-<<<<<<< HEAD
-    @unittest.skip("Loops forever on macOS")
-=======
     @unittest.skipIf(sys.platform == 'darwin',"Endless loop on macOS")
     # Some information here: https://github.com/gammapy/gammapy/issues/2453
->>>>>>> 12fd7800
     def testTraceManyThroughInParallel(self):
         rays = [Ray(y, y) for y in range(5)]
         m = Matrix(physicalLength=1)
