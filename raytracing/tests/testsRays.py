--- conflicted
+++ resolved
@@ -269,26 +269,7 @@
             rays.append("This is a ray")
 
 
-<<<<<<< HEAD
 class TestRaysSaveAndLoad(envtest.RaytracingTestCase):
-=======
-class TestRaysSaveAndLoad(unittest.TestCase):
-    dirName = ""
-
-    @classmethod
-    def setUpClass(cls) -> None:
-        cls.dirName = "tempDir"
-        try:
-            os.mkdir(cls.dirName)
-        except:
-            pass #already exists
-
-    @classmethod
-    def tearDownClass(cls) -> None:
-        for file in os.listdir(cls.dirName):
-            os.remove(os.path.join(cls.dirName, file))
-        os.rmdir(cls.dirName)
->>>>>>> 542b9db8
 
     def setUp(self) -> None:
         self.testRays = Rays([Ray(), Ray(1, 1), Ray(-1, 1), Ray(-1, -1)])
