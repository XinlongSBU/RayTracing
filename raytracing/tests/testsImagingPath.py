import unittest
import envtest  # modifies path
from raytracing import *

inf = float("+inf")


class TestImagingPath(unittest.TestCase):
    def testImagingPath(self):
        path = ImagingPath()
        self.assertIsNotNone(path)
        self.assertListEqual(path.elements, [])
        self.assertEqual(path.objectHeight, 10)
        self.assertEqual(path.objectPosition, 0)
        self.assertEqual(path.fanAngle, 0.1)
        self.assertEqual(path.fanNumber, 9)
        self.assertEqual(path.rayNumber, 3)
        self.assertEqual(path.precision, 0.001)
        self.assertEqual(path.maxHeight, 10000.0)
        self.assertTrue(path.showImages)
        self.assertTrue(path.showObject)
        self.assertTrue(path.showElementLabels)
        self.assertTrue(path.showPointsOfInterest)
        self.assertTrue(path.showPointsOfInterestLabels)
        self.assertTrue(path.showPlanesAcrossPointsOfInterest)
        self.assertFalse(path.showEntrancePupil)

        space = Space(10)
        tLens = ThickLens(1, 10, 20, 2)
        elements = [space, tLens]
        path = ImagingPath(elements)
        self.assertListEqual(path.elements, elements)

    def testApertureStopInfiniteAperture(self):
        space = Space(10)
        slab = DielectricSlab(1.45, 125)
        mirror = CurvedMirror(10)
        path = ImagingPath([space, slab, mirror])
        self.assertTupleEqual(path.apertureStop(), (None, inf))

    def testApertureStop(self):
        f1 = 10
        f2 = 20
        elements = [Space(f1), Lens(f1, 1000), Space(f1 + f2), Lens(f2, 700), Space(f2)]
        fourF = ImagingPath(elements)
        self.assertTupleEqual(fourF.apertureStop(), (40, 700))

    def testEntrancePupilInfiniteApertureDiam(self):
        space = Space(2)
        tLens = ThickLens(1, 10, -9, 2)
        space2 = Space(10)
        lens = Lens(4)
        elements = [space, tLens, space2, lens]
        path = ImagingPath(elements)
        self.assertTupleEqual(path.entrancePupil(), (None, None))

    def testDisplayRangeWithFiniteLens(self):
        path = ImagingPath()  # default objectHeight is 10
        path.append(Space(d=10))
        path.append(Lens(f=5, diameter=20))

        largestDiameter = 20

        self.assertEqual(path.displayRange(), largestDiameter)

    def testDisplayRange(self):
        path = ImagingPath()
        path.append(Space(2))
        path.append(CurvedMirror(-5, 10))
        self.assertAlmostEqual(path.displayRange(), 5 * 10)

        path.objectHeight = 1
        self.assertEqual(path.displayRange(), 10)

    def testDisplayRangeWithEmptyPath(self):
        path = ImagingPath()

        largestDiameter = path.objectHeight * 2

        self.assertEqual(path.displayRange(), largestDiameter)

    @unittest.skip("Maybe will change")
    def testDisplayRangeLargestDiameterBiggerThanObj(self):
        path = ImagingPath(System4f(10, 10, 10, 20))
        path.objectHeight = 1
        print(path.displayRange())

    def testEntrancePupilAIs0(self):
        space = Space(2)
        lens = Lens(10, 110)
        space2 = Space(10, diameter=50)
        elements = [space, lens, space2]
        path = ImagingPath(elements)
        self.assertTupleEqual(path.entrancePupil(), (None, None))

    def testEntrancePupil(self):
        space = Space(2)
        lens = Lens(10, 110)
        space2 = Space(10)
        lens2 = ThickLens(4, 12, -4, 2, 600)
        elements = [space, lens, space2, lens2]
        path = ImagingPath(elements)
        pupilPosition = 2
        stopDiameter = 110
        Mt = 1
        self.assertTupleEqual(path.entrancePupil(), (pupilPosition, stopDiameter / Mt))

    def testFieldStopInfiniteDiameter(self):
        fieldStop = (None, inf)
        space = Space(10)
        lens = Lens(10)
        space2 = Space(20)
        path = ImagingPath([space, lens, space2, lens, space])
        self.assertTupleEqual(path.fieldStop(), fieldStop)

        path = ImagingPath([Lens(10, 450), space2, lens, space])
        self.assertTupleEqual(path.fieldStop(), fieldStop)

        path = ImagingPath([space, Lens(10, 450), space2, lens, space])
        self.assertTupleEqual(path.fieldStop(), fieldStop)

    def testFieldStop(self):
        space = Space(10)
        lens = Lens(10, 100)
        space2 = Space(20)
        lens2 = Lens(10, 50)
        path = ImagingPath([space, lens, space2, lens2, space])
        self.assertTupleEqual(path.fieldStop(), (10, 100))

        space = Space(10)
        lens = Lens(10, 25)
        space2 = Space(20)
        lens2 = Lens(10, 50)
        path = ImagingPath([space, lens, space2, lens2, space])
        self.assertTupleEqual(path.fieldStop(), (30, 50))

    def testEntrancePupilNoBackwardConjugate(self):
        path = ImagingPath()
        path.append(System2f(f=10))
        self.assertEqual(path.fieldOfView(), inf)

    def testImagingPathInfiniteFieldOfView2(self):
        path = ImagingPath()
        path.append(System2f(f=10, diameter=10))
        self.assertEqual(path.fieldOfView(), inf)

    def testImagingPathInfiniteFieldOfView3(self):
        path = ImagingPath()
        path.append(System2f(f=10, diameter=path.maxHeight * 2))
        path.append(Aperture(diameter=path.maxHeight * 2.3))
        self.assertEqual(path.fieldOfView(), inf)

    def testImagingPathFiniteFieldOfView(self):
        path = ImagingPath()
        path.append(System2f(f=10, diameter=10))
        path.append(Aperture(diameter=20))
        self.assertAlmostEqual(path.fieldOfView(), 20, 2)

    def testImageSizeDIs0(self):
        path = ImagingPath(System2f(f=10, diameter=10))
        path.append(Aperture(20))
        self.assertEqual(path.imageSize(), inf)

    def testImageSizeInfinite(self):
        path = ImagingPath(System4f(f1=10, f2=2, diameter1=10))
        self.assertEqual(path.imageSize(), inf)

    def testImageSize(self):
        path = ImagingPath(System4f(f1=10, f2=20, diameter1=10, diameter2=20))
        imgSize = 2 * 10 / 3 * 2
        self.assertAlmostEqual(path.imageSize(), imgSize, 2)

    def testSave(self):
        filename = "test.png"
        comments = "This is a test"
        path = ImagingPath(System4f(10, 10, 10, 10))
        path.save(filename, comments=comments)
        if not os.path.exists(filename):
            self.fail("No file saved (with comments)")
        os.remove(filename)

        path.save(filename)
        if not os.path.exists(filename):
            self.fail("No file saved (without comments)")
        os.remove(filename)

    def testRearrangeRayTraceForPlottingAllNonBlocked(self):
        path = ImagingPath([Space(10), Lens(5, 20), Space(10)])
        initialRay = Ray(0, 1)  # Will go through without being blocked
        listOfRays = path.trace(initialRay)
        xy = path.rearrangeRayTraceForPlotting(listOfRays, True)
        x = [0, 0, 10, 10, 10, 0]
        z = [0, 0, 10, 10, 10, 20]
        self.assertTupleEqual(xy, (z, x))

        initialRay = Ray(0, 1.01)  # Will be blocked
        listOfRays = path.trace(initialRay)
        xy = path.rearrangeRayTraceForPlotting(listOfRays, True)
        self.assertTupleEqual(xy, ([], []))

        initialRay = Ray(0, 1.01)  # Will be blocked
        listOfRays = path.trace(initialRay)
        xy = path.rearrangeRayTraceForPlotting(listOfRays, False)
        x = [0, 0, 10.1]
        z = [0, 0, 10]
        self.assertTupleEqual(xy, (z, x))

    def testChiefRayNoApertureStop(self):
        path = ImagingPath(System2f(10))
        chiefRay = path.chiefRay()
        self.assertIsNone(chiefRay)

    def testChiefRayBIs0(self):
<<<<<<< HEAD
        path = ImagingPath(System4f(10, 10))
        path.append(Aperture(10))
        self.assertIsNone(path.chiefRay())

    def testChiefRayYIsNone(self):
        path = ImagingPath()
        path.append(System2f(10, 10))
        path.append(Aperture(diameter=20))
        chiefRay = path.chiefRay()
        self.assertAlmostEqual(chiefRay.y, 20, 2)
        self.assertAlmostEqual(chiefRay.theta, -2, 3)

    def testPrincipalRay(self):
        path = ImagingPath(System4f(10, 10))
        self.assertIsNone(path.principalRay())

        path = ImagingPath(System4f(10, 10))
        path.append(Aperture(10))
        self.assertIsNone(path.principalRay())

        path = ImagingPath()
        path.append(System2f(10, 10))
        path.append(Aperture(diameter=20))
        principalRay = path.principalRay()
        self.assertAlmostEqual(principalRay.y, 20, 2)
        self.assertAlmostEqual(principalRay.theta, -2, 3)
=======
        path = ImagingPath(System4f(pi*2, pi*1.25))
        path.append(System4f(pi, pi/1.2))
        path.append(Aperture(10))
        self.assertIsNone(path.chiefRay())

    def testChiefRayInfiniteFieldOfViewNoY(self):
        path = ImagingPath()
        path.append(System2f(10, path.maxHeight + 1))
        with self.assertRaises(ValueError):
            path.chiefRay()
>>>>>>> d9bbac9c

    def testMarginalRaysNoApertureStop(self):
        path = ImagingPath(System4f(10, 10))
        self.assertIsNone(path.marginalRays())

    def testMarginalRaysIsImaging(self):
        path = ImagingPath(System4f(10, 10))
        path.append(Aperture(10))
        self.assertIsNone(path.marginalRays())

<<<<<<< HEAD
    def testMarginalRays(self):
        path = ImagingPath(System2f(10, 10))
        rays = path.marginalRays(10)
        self.assertEqual(len(rays), 2)
        ray1, ray2 = rays[0], rays[1]
        self.assertEqual(ray1.y, 10)
        self.assertEqual(ray1.theta, -0.5)
        self.assertEqual(ray2.y, 10)
        self.assertEqual(ray2.theta, -1.5)

        path = ImagingPath(System2f(5))
        tl = ThickLens(1.1, 0.1, -0.1, 10)
        path.append(tl)
        path.append(Aperture(5))
        rays = path.marginalRays(10)
        self.assertEqual(len(rays), 2)
        ray1, ray2 = rays[0], rays[1]
        self.assertEqual(ray1.y, 10)
        self.assertAlmostEqual(ray1.theta, -0.38764, 5)
        self.assertEqual(ray2.y, 10)
        self.assertAlmostEqual(ray2.theta, -0.5112, 4)

    def testAxialRay(self):
        path = ImagingPath(System2f(10, 100))
        rays = path.axialRay()
        self.assertEqual(len(rays), 2)
        ray1, ray2 = rays[0], rays[1]
        self.assertEqual(ray1.y, 0)
        self.assertEqual(ray1.theta, 5)
        self.assertEqual(ray2.y, 0)
        self.assertEqual(ray2.theta, -5)

    def testLagrangeImagingPathNoAperture(self):
        path = ImagingPath()
        path.append(Space(d=50))
        path.append(Lens(f=50))
        path.append(Space(d=50))
        with self.assertRaises(ValueError):
            path.lagrangeInvariant(z=0)

    def testLagrangeImagingPathNoFieldStop(self):
        path = ImagingPath()
        path.append(Space(d=50))
        path.append(Lens(f=50, diameter=50))
        path.append(Space(d=50))
        with self.assertRaises(ValueError):
            path.lagrangeInvariant(z=0)

    def testLagrangeImagingPath(self):
        path = ImagingPath()
        path.append(Space(d=50))
        path.append(Lens(f=50, diameter=50))
        path.append(Space(d=50, diameter=40))
        before = path.lagrangeInvariant(z=0)
        after = path.lagrangeInvariant(z=150)
        self.assertAlmostEqual(before, after)

    def testLagrangeInvariantBothNotNone(self):
        ray1 = Ray()
        ray2 = Ray(0, 0.1)
        path = ImagingPath()
        path.append(Space(d=50))
        path.append(Lens(f=50, diameter=50))
        path.append(Space(d=50, diameter=40))
        before = path.lagrangeInvariant(ray1, ray2, 10)
        after = path.lagrangeInvariant(ray1, ray2, 70)
        self.assertAlmostEqual(before, after)

    def testChiefRayInfiniteFOVNoY(self):
        path = ImagingPath(System2f(10, 10))
        with self.assertRaises(ValueError):
            path.chiefRay()
=======
    def testImageSizeDIs0(self):
        path = ImagingPath(System2f(f=10, diameter=10))
        path.append(Aperture(20))
        self.assertEqual(path.imageSize(), inf)
>>>>>>> d9bbac9c


if __name__ == '__main__':
    unittest.main()<|MERGE_RESOLUTION|>--- conflicted
+++ resolved
@@ -211,7 +211,6 @@
         self.assertIsNone(chiefRay)
 
     def testChiefRayBIs0(self):
-<<<<<<< HEAD
         path = ImagingPath(System4f(10, 10))
         path.append(Aperture(10))
         self.assertIsNone(path.chiefRay())
@@ -238,18 +237,7 @@
         principalRay = path.principalRay()
         self.assertAlmostEqual(principalRay.y, 20, 2)
         self.assertAlmostEqual(principalRay.theta, -2, 3)
-=======
-        path = ImagingPath(System4f(pi*2, pi*1.25))
-        path.append(System4f(pi, pi/1.2))
-        path.append(Aperture(10))
-        self.assertIsNone(path.chiefRay())
-
-    def testChiefRayInfiniteFieldOfViewNoY(self):
-        path = ImagingPath()
-        path.append(System2f(10, path.maxHeight + 1))
-        with self.assertRaises(ValueError):
-            path.chiefRay()
->>>>>>> d9bbac9c
+
 
     def testMarginalRaysNoApertureStop(self):
         path = ImagingPath(System4f(10, 10))
@@ -260,7 +248,6 @@
         path.append(Aperture(10))
         self.assertIsNone(path.marginalRays())
 
-<<<<<<< HEAD
     def testMarginalRays(self):
         path = ImagingPath(System2f(10, 10))
         rays = path.marginalRays(10)
@@ -333,12 +320,7 @@
         path = ImagingPath(System2f(10, 10))
         with self.assertRaises(ValueError):
             path.chiefRay()
-=======
-    def testImageSizeDIs0(self):
-        path = ImagingPath(System2f(f=10, diameter=10))
-        path.append(Aperture(20))
-        self.assertEqual(path.imageSize(), inf)
->>>>>>> d9bbac9c
+
 
 
 if __name__ == '__main__':
