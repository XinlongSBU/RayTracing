import unittest
import envtest # modifies path
from raytracing import *

inf = float("+inf")


class TestImagingPath(unittest.TestCase):
    def testImagingPathInfiniteFieldOfView(self):
        path = ImagingPath()
        path.append(System2f(f=10))
        self.assertEqual(path.fieldOfView(), inf)

    def testImagingPathInfiniteFieldOfView2(self):
        path = ImagingPath()
        path.append(System2f(f=10, diameter=10))
        self.assertEqual(path.fieldOfView(), inf)

    def testImagingPathInfiniteFieldOfView3(self):
        path = ImagingPath()
        path.append(System2f(f=10, diameter=10))
        path.append(Aperture(diameter=20))
        self.assertAlmostEqual(path.fieldOfView(), 20, 2)

    def testDisplayRangeWithFiniteLens(self):
        path = ImagingPath()  # default objectHeight is 10
        path.append(Space(d=10))
        path.append(Lens(f=5, diameter=20))

        largestDiameter = 20

        self.assertEqual(path.displayRange(), largestDiameter)

    def testDisplayRangeWithObjectHigherThanLens(self):
        path = ImagingPath()
        path.objectHeight = 20
        path.append(Space(d=10))
        path.append(Lens(f=5, diameter=20))

        largestDiameter = path.objectHeight * 2

        self.assertEqual(path.displayRange(), largestDiameter)

    def testDisplayRangeWithEmptyPath(self):
        path = ImagingPath()

        largestDiameter = path.objectHeight * 2

        self.assertEqual(path.displayRange(), largestDiameter)

    def testEntrancePupilAIs0(self):
        space = Space(2)
        lens = Lens(10, 110)
        space2 = Space(10, diameter=50)
        elements = [space, lens, space2]
        path = ImagingPath(elements)
        self.assertIsNotNone(path.entrancePupil())

    def testChiefRayNoApertureStop(self):
        path = ImagingPath(System2f(10))
        chiefRay = path.chiefRay()
        self.assertIsNone(chiefRay)

<<<<<<< HEAD
    def testChiefRayInfiniteFieldOfViewNoY(self):
        path = ImagingPath()
        path.append(System2f(10, path.maxHeight + 1))
        with self.assertRaises(ValueError):
            path.chiefRay()

=======
    def testMarginalRaysNoApertureStop(self):
        path = ImagingPath(System4f(10, 10))
        self.assertIsNone(path.marginalRays())

    def testMarginalRaysIsImaging(self):
        path = ImagingPath(System4f(10, 10))
        path.append(Aperture(10))
        self.assertIsNone(path.marginalRays())

    def testImageSizeDIs0(self):
        path = ImagingPath(System2f(f=10, diameter=10))
        path.append(Aperture(20))
        self.assertEqual(path.imageSize(), inf)
>>>>>>> 427fbe9f

if __name__ == '__main__':
    unittest.main()<|MERGE_RESOLUTION|>--- conflicted
+++ resolved
@@ -61,14 +61,12 @@
         chiefRay = path.chiefRay()
         self.assertIsNone(chiefRay)
 
-<<<<<<< HEAD
     def testChiefRayInfiniteFieldOfViewNoY(self):
         path = ImagingPath()
         path.append(System2f(10, path.maxHeight + 1))
         with self.assertRaises(ValueError):
             path.chiefRay()
 
-=======
     def testMarginalRaysNoApertureStop(self):
         path = ImagingPath(System4f(10, 10))
         self.assertIsNone(path.marginalRays())
@@ -82,7 +80,6 @@
         path = ImagingPath(System2f(f=10, diameter=10))
         path.append(Aperture(20))
         self.assertEqual(path.imageSize(), inf)
->>>>>>> 427fbe9f
 
 if __name__ == '__main__':
     unittest.main()