--- conflicted
+++ resolved
@@ -1,19 +1,11 @@
-<<<<<<< HEAD
 import envtest # modifies path
-=======
-import unittest
-import envtest  # modifies path
->>>>>>> 542b9db8
 from raytracing import *
 
 inf = float("+inf")
 
-<<<<<<< HEAD
+
 class TestRay(envtest.RaytracingTestCase):
-=======
 
-class TestRay(unittest.TestCase):
->>>>>>> 542b9db8
     def testRay(self):
         ray = Ray()
         self.assertIsNotNone(ray)
