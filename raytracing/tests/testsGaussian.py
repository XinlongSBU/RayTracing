import unittest
import envtest  # modifies path
from raytracing import *

inf = float("+inf")


class TestBeam(unittest.TestCase):
    def testBeam(self):
        beam = GaussianBeam(w=1)
        self.assertEqual(beam.w, 1)
        self.assertEqual(beam.R, float("+Inf"))
        self.assertEqual(beam.wavelength, 0.0006328)

<<<<<<< HEAD
=======
    def testBeamWAndQGiven(self):
        w = 1
        q = 4.96459e3 * 1j
        try:
            GaussianBeam(q, w)
        except Exception as exception:
            self.fail(f"An exception was raised:\n{exception}")

    def testBeamWAndQGivenMismatch(self):
        w = 1
        q = 4.96459e3 * 1j
        q += q * 0.007
        with self.assertRaises(ValueError):
            GaussianBeam(q, w)

>>>>>>> 8f5a8dde
    def testIsInFinite(self):
        beam = GaussianBeam(w=inf, R=2)
        self.assertFalse(beam.isFinite)

    def testIsFinite(self):
        beam = GaussianBeam(w=0.1, R=20)
        self.assertTrue(beam.isFinite)

    def testFiniteW(self):
        beam = GaussianBeam(w=0.1)
        self.assertAlmostEqual(beam.w, 0.1)

    def testInfiniteW(self):
        beam = GaussianBeam(w=inf, R=10)
        self.assertEqual(beam.w, inf)

    def testZ0is0(self):
        beam = GaussianBeam(w=inf, R=1)
        self.assertEqual(beam.zo, 0)

    def testZ0isNot0(self):
        wavelength = 632.8e-6
        beam = GaussianBeam(w=1, R=1, wavelength=wavelength)
        a = wavelength / pi
        imag = a / (1 + a ** 2)
        self.assertAlmostEqual(beam.zo, imag)

    def testWo(self):
        beam = GaussianBeam(w=1)
        self.assertAlmostEqual(beam.w, beam.wo, 3)
        self.assertAlmostEqual(beam.w, beam.waist, 3)

    def testWoIsNone(self):
        beam = GaussianBeam(w=inf, R=1)
        self.assertIsNone(beam.wo)

    def testInvalidParameters(self):
        with self.assertRaises(ValueError) as context:
            beam = GaussianBeam()
        self.assertEqual(str(context.exception), "Please specify 'q' or 'w'.")

        with self.assertRaises(Exception) as context:
            beam = GaussianBeam(w=1, R=0)

    def testMultiplicationBeam(self):
        # No default parameters
        beamIn = GaussianBeam(w=0.01, R=1, n=1.5, wavelength=0.400e-3)
        beamOut = Space(d=0, n=1.5) * beamIn
        self.assertEqual(beamOut.q, beamIn.q)
        self.assertEqual(beamOut.w, beamIn.w)
        self.assertEqual(beamOut.R, beamIn.R)
        self.assertEqual(beamOut.n, beamIn.n)
        self.assertEqual(beamOut.wavelength, beamIn.wavelength)

    def testDielectricInterfaceBeam(self):
        # No default parameters
        beamIn = GaussianBeam(w=10, R=inf, n=1.5, wavelength=0.400e-3)
        beamOut = DielectricInterface(R=-20, n1=1.5, n2=1.0) * beamIn
        self.assertEqual(beamOut.w, beamIn.w)
        self.assertEqual(beamOut.n, 1.0)
        self.assertEqual(beamOut.wavelength, beamIn.wavelength)

    def testPointBeam(self):
        beamIn = GaussianBeam(w=0.0000001)
        beamOut = Space(d=100) * beamIn
        self.assertEqual(beamOut.R, 100)
        self.assertEqual(beamOut.zo, beamIn.zo)
        self.assertEqual(beamOut.confocalParameter, beamIn.confocalParameter)
        self.assertEqual(beamOut.rayleighRange, beamIn.rayleighRange)

    def testFocalSpot(self):
        beamIn = GaussianBeam(w=0.1)
        beamOut = Space(d=100) * beamIn
        self.assertEqual(beamOut.waistPosition, -100)

    def testStr(self):
        self.assertIsNotNone(GaussianBeam(w=0.1).__str__)
        self.assertTrue(len(GaussianBeam(w=0.1).__str__()) != 0)

    def testStrInvalidRadiusOfCurvature(self):
        beam = GaussianBeam(w=inf, R=1)
        self.assertEqual(str(beam), "Not valid complex radius of curvature")


if __name__ == '__main__':
    unittest.main()<|MERGE_RESOLUTION|>--- conflicted
+++ resolved
@@ -12,8 +12,6 @@
         self.assertEqual(beam.R, float("+Inf"))
         self.assertEqual(beam.wavelength, 0.0006328)
 
-<<<<<<< HEAD
-=======
     def testBeamWAndQGiven(self):
         w = 1
         q = 4.96459e3 * 1j
@@ -29,7 +27,6 @@
         with self.assertRaises(ValueError):
             GaussianBeam(q, w)
 
->>>>>>> 8f5a8dde
     def testIsInFinite(self):
         beam = GaussianBeam(w=inf, R=2)
         self.assertFalse(beam.isFinite)
